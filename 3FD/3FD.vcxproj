﻿<?xml version="1.0" encoding="utf-8"?>
<Project DefaultTargets="Build" ToolsVersion="12.0" xmlns="http://schemas.microsoft.com/developer/msbuild/2003">
  <ItemGroup Label="ProjectConfigurations">
    <ProjectConfiguration Include="Debug|Win32">
      <Configuration>Debug</Configuration>
      <Platform>Win32</Platform>
    </ProjectConfiguration>
    <ProjectConfiguration Include="Debug|x64">
      <Configuration>Debug</Configuration>
      <Platform>x64</Platform>
    </ProjectConfiguration>
    <ProjectConfiguration Include="Release|Win32">
      <Configuration>Release</Configuration>
      <Platform>Win32</Platform>
    </ProjectConfiguration>
    <ProjectConfiguration Include="Release|x64">
      <Configuration>Release</Configuration>
      <Platform>x64</Platform>
    </ProjectConfiguration>
  </ItemGroup>
  <PropertyGroup Label="Globals">
    <ProjectGuid>{CCC4A0A2-15FD-4A6E-AC6C-094AAAAEC80B}</ProjectGuid>
    <Keyword>Win32Proj</Keyword>
    <RootNamespace>My3FD</RootNamespace>
  </PropertyGroup>
  <Import Project="$(VCTargetsPath)\Microsoft.Cpp.Default.props" />
  <PropertyGroup Condition="'$(Configuration)|$(Platform)'=='Debug|Win32'" Label="Configuration">
    <ConfigurationType>StaticLibrary</ConfigurationType>
    <UseDebugLibraries>true</UseDebugLibraries>
    <PlatformToolset>v120</PlatformToolset>
    <CharacterSet>Unicode</CharacterSet>
  </PropertyGroup>
  <PropertyGroup Condition="'$(Configuration)|$(Platform)'=='Debug|x64'" Label="Configuration">
    <ConfigurationType>StaticLibrary</ConfigurationType>
    <UseDebugLibraries>true</UseDebugLibraries>
    <PlatformToolset>v120</PlatformToolset>
    <CharacterSet>Unicode</CharacterSet>
  </PropertyGroup>
  <PropertyGroup Condition="'$(Configuration)|$(Platform)'=='Release|Win32'" Label="Configuration">
    <ConfigurationType>StaticLibrary</ConfigurationType>
    <UseDebugLibraries>false</UseDebugLibraries>
    <PlatformToolset>v120</PlatformToolset>
    <WholeProgramOptimization>true</WholeProgramOptimization>
    <CharacterSet>Unicode</CharacterSet>
  </PropertyGroup>
  <PropertyGroup Condition="'$(Configuration)|$(Platform)'=='Release|x64'" Label="Configuration">
    <ConfigurationType>StaticLibrary</ConfigurationType>
    <UseDebugLibraries>false</UseDebugLibraries>
    <PlatformToolset>v120</PlatformToolset>
    <WholeProgramOptimization>true</WholeProgramOptimization>
    <CharacterSet>Unicode</CharacterSet>
  </PropertyGroup>
  <Import Project="$(VCTargetsPath)\Microsoft.Cpp.props" />
  <ImportGroup Label="ExtensionSettings">
  </ImportGroup>
  <ImportGroup Label="PropertySheets" Condition="'$(Configuration)|$(Platform)'=='Debug|Win32'">
    <Import Project="$(UserRootDir)\Microsoft.Cpp.$(Platform).user.props" Condition="exists('$(UserRootDir)\Microsoft.Cpp.$(Platform).user.props')" Label="LocalAppDataPlatform" />
  </ImportGroup>
  <ImportGroup Condition="'$(Configuration)|$(Platform)'=='Debug|x64'" Label="PropertySheets">
    <Import Project="$(UserRootDir)\Microsoft.Cpp.$(Platform).user.props" Condition="exists('$(UserRootDir)\Microsoft.Cpp.$(Platform).user.props')" Label="LocalAppDataPlatform" />
  </ImportGroup>
  <ImportGroup Label="PropertySheets" Condition="'$(Configuration)|$(Platform)'=='Release|Win32'">
    <Import Project="$(UserRootDir)\Microsoft.Cpp.$(Platform).user.props" Condition="exists('$(UserRootDir)\Microsoft.Cpp.$(Platform).user.props')" Label="LocalAppDataPlatform" />
  </ImportGroup>
  <ImportGroup Condition="'$(Configuration)|$(Platform)'=='Release|x64'" Label="PropertySheets">
    <Import Project="$(UserRootDir)\Microsoft.Cpp.$(Platform).user.props" Condition="exists('$(UserRootDir)\Microsoft.Cpp.$(Platform).user.props')" Label="LocalAppDataPlatform" />
  </ImportGroup>
  <PropertyGroup Label="UserMacros" />
  <PropertyGroup>
    <NuGetPackageImportStamp>433ab66f</NuGetPackageImportStamp>
  </PropertyGroup>
  <PropertyGroup Condition="'$(Configuration)|$(Platform)'=='Debug|Win32'">
    <OutDir>$(SolutionDir)$(Platform)\$(Configuration)\</OutDir>
    <IntDir>$(Platform)\$(Configuration)\</IntDir>
    <IncludePath>$(BOOST_HOME);$(POCO_ROOT)\Foundation\include;$(POCO_ROOT)\XML\include;$(POCO_ROOT)\Util\include;C:\Program Files (x86)\Visual Leak Detector\include;$(IncludePath)</IncludePath>
    <LibraryPath>$(BOOST_HOME)\stage\lib\Win32;$(LibraryPath)</LibraryPath>
  </PropertyGroup>
  <PropertyGroup Condition="'$(Configuration)|$(Platform)'=='Release|Win32'">
    <OutDir>$(SolutionDir)$(Platform)\$(Configuration)\</OutDir>
    <IntDir>$(Platform)\$(Configuration)\</IntDir>
    <IncludePath>$(BOOST_HOME);$(POCO_ROOT)\Foundation\include;$(POCO_ROOT)\XML\include;$(POCO_ROOT)\Util\include;C:\Program Files (x86)\Visual Leak Detector\include;$(IncludePath)</IncludePath>
    <LibraryPath>$(BOOST_HOME)\stage\lib\Win32;$(LibraryPath)</LibraryPath>
  </PropertyGroup>
  <PropertyGroup Condition="'$(Configuration)|$(Platform)'=='Debug|x64'">
    <IncludePath>$(BOOST_HOME);$(POCO_ROOT)\Foundation\include;$(POCO_ROOT)\XML\include;$(POCO_ROOT)\Util\include;C:\Program Files (x86)\Visual Leak Detector\include;$(IncludePath)</IncludePath>
    <LibraryPath>$(BOOST_HOME)\stage\lib\x64;$(LibraryPath)</LibraryPath>
  </PropertyGroup>
  <PropertyGroup Condition="'$(Configuration)|$(Platform)'=='Release|x64'">
    <IncludePath>$(BOOST_HOME);$(POCO_ROOT)\Foundation\include;$(POCO_ROOT)\XML\include;$(POCO_ROOT)\Util\include;C:\Program Files (x86)\Visual Leak Detector\include;$(IncludePath)</IncludePath>
    <LibraryPath>$(BOOST_HOME)\stage\lib\x64;$(LibraryPath)</LibraryPath>
  </PropertyGroup>
  <ItemDefinitionGroup Condition="'$(Configuration)|$(Platform)'=='Debug|Win32'">
    <ClCompile>
      <PrecompiledHeader>Use</PrecompiledHeader>
      <WarningLevel>Level3</WarningLevel>
      <Optimization>Disabled</Optimization>
      <PreprocessorDefinitions>_SCL_SECURE_NO_WARNINGS;ENABLE_3FD_CST;ENABLE_3FD_ERR_IMPL_DETAILS;WIN32;_DEBUG;_LIB;%(PreprocessorDefinitions)</PreprocessorDefinitions>
      <SDLCheck>true</SDLCheck>
      <AdditionalIncludeDirectories>$(SolutionDir)btree;$(SolutionDir)OpenCL;%(AdditionalIncludeDirectories)</AdditionalIncludeDirectories>
      <AdditionalOptions>/D POCO_STATIC %(AdditionalOptions)</AdditionalOptions>
    </ClCompile>
    <Link>
      <SubSystem>Windows</SubSystem>
      <GenerateDebugInformation>true</GenerateDebugInformation>
    </Link>
    <Lib>
      <AdditionalDependencies>esent.lib;%(AdditionalDependencies)</AdditionalDependencies>
    </Lib>
  </ItemDefinitionGroup>
  <ItemDefinitionGroup Condition="'$(Configuration)|$(Platform)'=='Debug|x64'">
    <ClCompile>
      <PrecompiledHeader>Use</PrecompiledHeader>
      <WarningLevel>Level3</WarningLevel>
      <Optimization>Disabled</Optimization>
      <PreprocessorDefinitions>_SCL_SECURE_NO_WARNINGS;ENABLE_3FD_CST;ENABLE_3FD_ERR_IMPL_DETAILS;WIN32;_DEBUG;_LIB;%(PreprocessorDefinitions)</PreprocessorDefinitions>
      <SDLCheck>true</SDLCheck>
      <AdditionalIncludeDirectories>$(SolutionDir)btree;$(SolutionDir)OpenCL;%(AdditionalIncludeDirectories)</AdditionalIncludeDirectories>
      <AdditionalOptions>/D POCO_STATIC %(AdditionalOptions)</AdditionalOptions>
    </ClCompile>
    <Link>
      <SubSystem>Windows</SubSystem>
      <GenerateDebugInformation>true</GenerateDebugInformation>
    </Link>
    <Lib>
      <AdditionalDependencies>esent.lib;%(AdditionalDependencies)</AdditionalDependencies>
    </Lib>
  </ItemDefinitionGroup>
  <ItemDefinitionGroup Condition="'$(Configuration)|$(Platform)'=='Release|Win32'">
    <ClCompile>
      <WarningLevel>Level3</WarningLevel>
      <PrecompiledHeader>Use</PrecompiledHeader>
      <Optimization>MaxSpeed</Optimization>
      <FunctionLevelLinking>true</FunctionLevelLinking>
      <IntrinsicFunctions>true</IntrinsicFunctions>
      <PreprocessorDefinitions>_SCL_SECURE_NO_WARNINGS;ENABLE_3FD_CST;ENABLE_3FD_ERR_IMPL_DETAILS;WIN32;NDEBUG;_LIB;%(PreprocessorDefinitions)</PreprocessorDefinitions>
      <SDLCheck>true</SDLCheck>
      <AdditionalIncludeDirectories>$(SolutionDir)btree;$(SolutionDir)OpenCL;%(AdditionalIncludeDirectories)</AdditionalIncludeDirectories>
      <AdditionalOptions>/D POCO_STATIC %(AdditionalOptions)</AdditionalOptions>
    </ClCompile>
    <Link>
      <SubSystem>Windows</SubSystem>
      <GenerateDebugInformation>true</GenerateDebugInformation>
      <EnableCOMDATFolding>true</EnableCOMDATFolding>
      <OptimizeReferences>true</OptimizeReferences>
    </Link>
    <Lib>
      <AdditionalDependencies>esent.lib;%(AdditionalDependencies)</AdditionalDependencies>
    </Lib>
  </ItemDefinitionGroup>
  <ItemDefinitionGroup Condition="'$(Configuration)|$(Platform)'=='Release|x64'">
    <ClCompile>
      <WarningLevel>Level3</WarningLevel>
      <PrecompiledHeader>Use</PrecompiledHeader>
      <Optimization>MaxSpeed</Optimization>
      <FunctionLevelLinking>true</FunctionLevelLinking>
      <IntrinsicFunctions>true</IntrinsicFunctions>
      <PreprocessorDefinitions>_SCL_SECURE_NO_WARNINGS;ENABLE_3FD_CST;ENABLE_3FD_ERR_IMPL_DETAILS;WIN32;NDEBUG;_LIB;%(PreprocessorDefinitions)</PreprocessorDefinitions>
      <SDLCheck>true</SDLCheck>
      <AdditionalIncludeDirectories>$(SolutionDir)btree;$(SolutionDir)OpenCL;%(AdditionalIncludeDirectories)</AdditionalIncludeDirectories>
      <AdditionalOptions>/D POCO_STATIC %(AdditionalOptions)</AdditionalOptions>
    </ClCompile>
    <Link>
      <SubSystem>Windows</SubSystem>
      <GenerateDebugInformation>true</GenerateDebugInformation>
      <EnableCOMDATFolding>true</EnableCOMDATFolding>
      <OptimizeReferences>true</OptimizeReferences>
    </Link>
    <Lib>
      <AdditionalDependencies>esent.lib;%(AdditionalDependencies)</AdditionalDependencies>
    </Lib>
  </ItemDefinitionGroup>
  <ItemGroup>
    <Text Include="..\Acknowledgements.txt" />
    <Text Include="ReadMe.txt" />
  </ItemGroup>
  <ItemGroup>
<<<<<<< HEAD
    <ClInclude Include="arrayofbits.h">
=======
    <ClInclude Include="gc_arrayofedges.h" />
    <ClInclude Include="gc_vertexstore.h" />
    <ClInclude Include="utils_arrayofbits.h">
>>>>>>> 2c26cb16
      <ExcludedFromBuild Condition="'$(Configuration)|$(Platform)'=='Debug|Win32'">true</ExcludedFromBuild>
      <ExcludedFromBuild Condition="'$(Configuration)|$(Platform)'=='Release|Win32'">true</ExcludedFromBuild>
      <ExcludedFromBuild Condition="'$(Configuration)|$(Platform)'=='Debug|x64'">true</ExcludedFromBuild>
      <ExcludedFromBuild Condition="'$(Configuration)|$(Platform)'=='Release|x64'">true</ExcludedFromBuild>
    </ClInclude>
    <ClInclude Include="base.h" />
    <ClInclude Include="callstacktracer.h" />
    <ClInclude Include="CL\cl.h" />
    <ClInclude Include="CL\cl_platform.h" />
    <ClInclude Include="CL\opencl.h" />
    <ClInclude Include="configuration.h" />
    <ClInclude Include="dependencies.h" />
    <ClInclude Include="exceptions.h" />
    <ClInclude Include="gc.h" />
    <ClInclude Include="gc_addresseshashtable.h" />
    <ClInclude Include="gc_common.h" />
    <ClInclude Include="gc_memaddress.h" />
    <ClInclude Include="gc_vertex.h" />
    <ClInclude Include="gc_memorydigraph.h" />
    <ClInclude Include="gc_messages.h" />
    <ClInclude Include="isam.h" />
    <ClInclude Include="isam_impl.h" />
    <ClInclude Include="logger.h" />
    <ClInclude Include="opencl.h" />
    <ClInclude Include="opencl_impl.h" />
    <ClInclude Include="preprocessing.h" />
    <ClInclude Include="runtime.h" />
    <ClInclude Include="sptr.h" />
    <ClInclude Include="sqlite.h" />
    <ClInclude Include="sqlite3.h" />
    <ClInclude Include="stdafx.h" />
    <ClInclude Include="targetver.h" />
    <ClInclude Include="utils.h" />
  </ItemGroup>
  <ItemGroup>
    <ClCompile Include="callstacktracer.cpp" />
    <ClCompile Include="configuration.cpp" />
    <ClCompile Include="dependencies.cpp" />
    <ClCompile Include="exceptions.cpp" />
    <ClCompile Include="gc_garbagecollector.cpp" />
    <ClCompile Include="gc_addresseshashtable.cpp" />
    <ClCompile Include="gc_vertex.cpp" />
    <ClCompile Include="gc_memorydigraph.cpp" />
    <ClCompile Include="gc_messages.cpp" />
    <ClCompile Include="gc_vertexstore.cpp" />
    <ClCompile Include="isam_impl.cpp" />
    <ClCompile Include="isam_impl_cursor.cpp" />
    <ClCompile Include="isam_impl_database.cpp" />
    <ClCompile Include="isam_impl_databaseconn.cpp" />
    <ClCompile Include="isam_impl_errorhelper.cpp" />
    <ClCompile Include="isam_impl_instance.cpp" />
    <ClCompile Include="isam_impl_recordreader.cpp" />
    <ClCompile Include="isam_impl_session.cpp" />
    <ClCompile Include="isam_impl_table.cpp" />
    <ClCompile Include="isam_impl_transaction.cpp" />
    <ClCompile Include="isam_impl_tablewriter.cpp" />
    <ClCompile Include="logger.cpp" />
    <ClCompile Include="logger_poco.cpp" />
    <ClCompile Include="opencl_impl.cpp" />
    <ClCompile Include="opencl_impl_commandtracker.cpp" />
    <ClCompile Include="opencl_impl_context.cpp" />
    <ClCompile Include="opencl_impl_device.cpp" />
    <ClCompile Include="opencl_impl_platform.cpp" />
    <ClCompile Include="opencl_impl_program.cpp" />
    <ClCompile Include="opencl_impl_programmanifest.cpp" />
    <ClCompile Include="runtime.cpp" />
    <ClCompile Include="sqlite_transaction.cpp" />
    <ClCompile Include="sqlite_dbconnpool.cpp" />
    <ClCompile Include="sqlite_prepstatement.cpp" />
    <ClCompile Include="sqlite_databaseconn.cpp" />
    <ClCompile Include="sqlite3.c">
      <PrecompiledHeader Condition="'$(Configuration)|$(Platform)'=='Debug|Win32'">NotUsing</PrecompiledHeader>
      <PrecompiledHeader Condition="'$(Configuration)|$(Platform)'=='Release|Win32'">NotUsing</PrecompiledHeader>
      <PrecompiledHeader Condition="'$(Configuration)|$(Platform)'=='Debug|x64'">NotUsing</PrecompiledHeader>
      <PrecompiledHeader Condition="'$(Configuration)|$(Platform)'=='Release|x64'">NotUsing</PrecompiledHeader>
    </ClCompile>
    <ClCompile Include="stdafx.cpp">
      <PrecompiledHeader Condition="'$(Configuration)|$(Platform)'=='Debug|Win32'">Create</PrecompiledHeader>
      <PrecompiledHeader Condition="'$(Configuration)|$(Platform)'=='Debug|x64'">Create</PrecompiledHeader>
      <PrecompiledHeader Condition="'$(Configuration)|$(Platform)'=='Release|Win32'">Create</PrecompiledHeader>
      <PrecompiledHeader Condition="'$(Configuration)|$(Platform)'=='Release|x64'">Create</PrecompiledHeader>
    </ClCompile>
    <ClCompile Include="utils_arrayofbits.cpp">
      <ExcludedFromBuild Condition="'$(Configuration)|$(Platform)'=='Debug|Win32'">true</ExcludedFromBuild>
      <ExcludedFromBuild Condition="'$(Configuration)|$(Platform)'=='Release|Win32'">true</ExcludedFromBuild>
      <ExcludedFromBuild Condition="'$(Configuration)|$(Platform)'=='Debug|x64'">true</ExcludedFromBuild>
      <ExcludedFromBuild Condition="'$(Configuration)|$(Platform)'=='Release|x64'">true</ExcludedFromBuild>
    </ClCompile>
    <ClCompile Include="utils_asynchronous.cpp" />
    <ClCompile Include="utils_dynmempool.cpp" />
    <ClCompile Include="utils_event.cpp" />
<<<<<<< HEAD
    <ClCompile Include="gc_vertex.cpp" />
=======
    <ClCompile Include="gc_arrayofedges.cpp" />
>>>>>>> 2c26cb16
    <ClCompile Include="utils_memorypool.cpp" />
  </ItemGroup>
  <ItemGroup>
    <Xml Include="config3fd-template.xml">
      <SubType>Designer</SubType>
    </Xml>
  </ItemGroup>
  <Import Project="$(VCTargetsPath)\Microsoft.Cpp.targets" />
  <ImportGroup Label="ExtensionTargets" />
</Project><|MERGE_RESOLUTION|>--- conflicted
+++ resolved
@@ -174,13 +174,8 @@
     <Text Include="ReadMe.txt" />
   </ItemGroup>
   <ItemGroup>
-<<<<<<< HEAD
-    <ClInclude Include="arrayofbits.h">
-=======
     <ClInclude Include="gc_arrayofedges.h" />
     <ClInclude Include="gc_vertexstore.h" />
-    <ClInclude Include="utils_arrayofbits.h">
->>>>>>> 2c26cb16
       <ExcludedFromBuild Condition="'$(Configuration)|$(Platform)'=='Debug|Win32'">true</ExcludedFromBuild>
       <ExcludedFromBuild Condition="'$(Configuration)|$(Platform)'=='Release|Win32'">true</ExcludedFromBuild>
       <ExcludedFromBuild Condition="'$(Configuration)|$(Platform)'=='Debug|x64'">true</ExcludedFromBuild>
@@ -272,11 +267,7 @@
     <ClCompile Include="utils_asynchronous.cpp" />
     <ClCompile Include="utils_dynmempool.cpp" />
     <ClCompile Include="utils_event.cpp" />
-<<<<<<< HEAD
-    <ClCompile Include="gc_vertex.cpp" />
-=======
     <ClCompile Include="gc_arrayofedges.cpp" />
->>>>>>> 2c26cb16
     <ClCompile Include="utils_memorypool.cpp" />
   </ItemGroup>
   <ItemGroup>
